--- conflicted
+++ resolved
@@ -22,10 +22,7 @@
 //! ```
 
 #![cfg_attr(test, feature(test))]
-<<<<<<< HEAD
-=======
 
->>>>>>> 28d1bf4a
 #[cfg(test)]
 extern crate test;
 
